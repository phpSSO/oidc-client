# Changelog
All notable changes to this project will be documented in this file.

The format is based on [Keep a Changelog](http://keepachangelog.com/)
and this project adheres to [Semantic Versioning](http://semver.org/).

## [Unreleased]

### Added
<<<<<<< HEAD
* Added five minutes leeway due to clock skew between openidconnect server and client.
=======
* Fix save access_token from request in implicit flow authentication #129
>>>>>>> e9a7e0a1
* verifyJWTsignature() method private -> public #126
* Support for providers where provider/login URL is not the same as the issuer URL. #125
* Support for providers that has a different login URL from the issuer URL, for instance Azure Active Directory. Here, the provider URL is on the format: https://login.windows.net/(tenant-id), while the issuer claim actually is on the format: https://sts.windows.net/(tenant-id).

### Changed
* refreshToken method update #124

### Removed
*

## [0.5.0]
## Added
* Implement Azure AD B2C Implicit Workflow

## [0.4.1]
## Changed
* Documentation updates for include path.

## [0.4]
### Added
* Timeout is configurable via setTimeout method. This addresses issue #94.
* Add the ability to authenticate using the Resource Owner flow (with or without the Client ID and ClientSecret). This addresses issue #98
* Add support for HS256, HS512 and HS384 signatures
* Removed unused calls to $this->getProviderConfigValue("token_endpoint_…

### Changed

### Removed<|MERGE_RESOLUTION|>--- conflicted
+++ resolved
@@ -7,11 +7,8 @@
 ## [Unreleased]
 
 ### Added
-<<<<<<< HEAD
 * Added five minutes leeway due to clock skew between openidconnect server and client.
-=======
 * Fix save access_token from request in implicit flow authentication #129
->>>>>>> e9a7e0a1
 * verifyJWTsignature() method private -> public #126
 * Support for providers where provider/login URL is not the same as the issuer URL. #125
 * Support for providers that has a different login URL from the issuer URL, for instance Azure Active Directory. Here, the provider URL is on the format: https://login.windows.net/(tenant-id), while the issuer claim actually is on the format: https://sts.windows.net/(tenant-id).
