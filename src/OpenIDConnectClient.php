--- conflicted
+++ resolved
@@ -678,11 +678,7 @@
             ]);
         }
 
-<<<<<<< HEAD
         $auth_endpoint .= (strpos($auth_endpoint, '?') === false ? '?' : '&') . http_build_query($auth_params, '', '&', $this->enc_type);
-=======
-        $auth_endpoint .= (strpos($auth_endpoint, '?') === false ? '?' : '&') . http_build_query($auth_params, null, '&', $this->encType);
->>>>>>> ca526ee3
 
         $this->commitSession();
         $this->redirect($auth_endpoint);
@@ -708,11 +704,7 @@
         ];
 
         // Convert token params to string format
-<<<<<<< HEAD
         $post_params = http_build_query($post_data, '', '&', $this->enc_type);
-=======
-        $post_params = http_build_query($post_data, null, '&', $this->encType);
->>>>>>> ca526ee3
 
         return json_decode($this->fetchURL($token_endpoint, $post_params, $headers));
     }
@@ -746,11 +738,7 @@
         }
 
         // Convert token params to string format
-<<<<<<< HEAD
         $post_params = http_build_query($post_data, '', '&', $this->enc_type);
-=======
-        $post_params = http_build_query($post_data, null, '&', $this->encType);
->>>>>>> ca526ee3
 
         return json_decode($this->fetchURL($token_endpoint, $post_params, $headers));
     }
@@ -796,11 +784,7 @@
         }
 
         // Convert token params to string format
-<<<<<<< HEAD
         $token_params = http_build_query($token_params, '', '&', $this->enc_type);
-=======
-        $token_params = http_build_query($token_params, null, '&', $this->encType);
->>>>>>> ca526ee3
 
         $this->tokenResponse = json_decode($this->fetchURL($token_endpoint, $token_params, $headers));
 
@@ -827,11 +811,7 @@
         ];
 
         // Convert token params to string format
-<<<<<<< HEAD
         $token_params = http_build_query($token_params, '', '&', $this->enc_type);
-=======
-        $token_params = http_build_query($token_params, null, '&', $this->encType);
->>>>>>> ca526ee3
 
         $json = json_decode($this->fetchURL($token_endpoint, $token_params));
 
